<<<<<<< HEAD
# jcat: The Unofficial, Interactive CLI for Jules

`jcat` is a fast, lean, and powerful command-line interface for the Jules API. It's designed to provide the interactive, chat-focused experience that is missing from the official Jules Tools.

While the official tool can manage remote tasks, `jcat` allows you to have a full conversation with the Jules agent—creating sessions, sending messages, and following the activity feed in real-time—all without leaving your terminal.

## Features

- **Full Session Control**: Create, list, and manage sessions.
- **Real-time Activity Streaming**: Follow along with the agent's work as it happens using `jcat session follow`.
- **Direct Messaging**: Chat with the Jules agent directly from your command line.
- **Simple Configuration**: A one-time setup for your API key.
- **Lightweight & Fast**: Built in Python with minimal dependencies.

## Installation & Setup

1.  **Clone the repository:**
    ```bash
    git clone <repository_url>
    cd jules-gui
    ```

2.  **Install dependencies:**
    ```bash
    pip install -r requirements.txt
    ```

3.  **Configure your API key:**
    You only need to do this once. Get your key from the [Jules settings page](https://jules.google.com/settings#api).
    ```bash
    python jcat.py config set api_key YOUR_JULES_API_KEY
    ```

## Usage

### List available sources
```bash
python jcat.py sources list
```

### Create a new session
```bash
python jcat.py session new "My awesome new feature" --source "sources/github/your-org/your-repo"
```

### List recent sessions
```bash
python jcat.py session list
```

### Follow a session's activity feed
This is the killer feature. It streams all messages, plans, and progress updates to your terminal.
```bash
python jcat.py session follow <session_id>
```

### Send a message to a session
```bash
python jcat.py session message <session_id> "Can you also add a unit test for that?"
```
=======
# Jules GUI

Jules GUI is a simple, web-based graphical user interface for the Jules API. It provides a more user-friendly way to interact with Jules than using `curl` commands in the terminal.

This project was created to provide a "non-shitty GUI" for Jules, allowing for easier management of sources, sessions, and agent interactions.

## Features

*   **API Key Management**: Securely save your Jules API key in your browser's local storage.
*   **Source Management**: List all your available GitHub repositories that are connected to Jules.
*   **Session Management**:
    *   Create new sessions with a title, prompt, source repository, and branch.
    *   View a list of your recent sessions.
*   **Interaction**:
    *   View session details and a real-time activity feed.
    *   Send messages to the agent within a session.
    *   Approve agent plans.

## How to Use

1.  **Clone the repository.**
2.  **Open `index.html` in your web browser.** Since this is a simple static application, you can open the file directly.
3.  **Enter your Jules API Key** in the "API Key" section and click "Save". You can get your key from the [Jules settings page](https://jules.google.com/settings#api).
4.  **Click "List Sources"** to see your available repositories.
5.  **Fill out the "Create Session"** form to start a new task with Jules.
6.  **Click on a session** in the "Sessions" list to view its details and interact with the agent.

## API Documentation

For detailed information about the Jules API itself, please see the [`documentation.md`](./documentation.md) file.
>>>>>>> 74dfe9b4
<|MERGE_RESOLUTION|>--- conflicted
+++ resolved
@@ -1,4 +1,3 @@
-<<<<<<< HEAD
 # jcat: The Unofficial, Interactive CLI for Jules
 
 `jcat` is a fast, lean, and powerful command-line interface for the Jules API. It's designed to provide the interactive, chat-focused experience that is missing from the official Jules Tools.
@@ -58,36 +57,4 @@
 ### Send a message to a session
 ```bash
 python jcat.py session message <session_id> "Can you also add a unit test for that?"
-```
-=======
-# Jules GUI
-
-Jules GUI is a simple, web-based graphical user interface for the Jules API. It provides a more user-friendly way to interact with Jules than using `curl` commands in the terminal.
-
-This project was created to provide a "non-shitty GUI" for Jules, allowing for easier management of sources, sessions, and agent interactions.
-
-## Features
-
-*   **API Key Management**: Securely save your Jules API key in your browser's local storage.
-*   **Source Management**: List all your available GitHub repositories that are connected to Jules.
-*   **Session Management**:
-    *   Create new sessions with a title, prompt, source repository, and branch.
-    *   View a list of your recent sessions.
-*   **Interaction**:
-    *   View session details and a real-time activity feed.
-    *   Send messages to the agent within a session.
-    *   Approve agent plans.
-
-## How to Use
-
-1.  **Clone the repository.**
-2.  **Open `index.html` in your web browser.** Since this is a simple static application, you can open the file directly.
-3.  **Enter your Jules API Key** in the "API Key" section and click "Save". You can get your key from the [Jules settings page](https://jules.google.com/settings#api).
-4.  **Click "List Sources"** to see your available repositories.
-5.  **Fill out the "Create Session"** form to start a new task with Jules.
-6.  **Click on a session** in the "Sessions" list to view its details and interact with the agent.
-
-## API Documentation
-
-For detailed information about the Jules API itself, please see the [`documentation.md`](./documentation.md) file.
->>>>>>> 74dfe9b4
+```